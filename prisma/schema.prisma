--- conflicted
+++ resolved
@@ -137,11 +137,7 @@
 
 // Statline table
 model Statline {
-<<<<<<< HEAD
   id                  String      @id @default(cuid())
-=======
-  id                  String     @id @default(cuid())
->>>>>>> f74f634e
   teamMemberId        String
   fieldGoalsMade      Int
   fieldGoalsMissed    Int
@@ -157,11 +153,7 @@
   createdAt           DateTime
   updatedAt           DateTime
   activityId          String
-<<<<<<< HEAD
   
-=======
-
->>>>>>> f74f634e
   // Relationships
   teamMember          TeamMember @relation(fields: [teamMemberId], references: [id])
   activity            Activity   @relation(fields: [activityId], references: [id])
